- label: ":ferris_wheel: Wheels and Jars"
  conditions:
    [
        "RAY_CI_LINUX_WHEELS_AFFECTED",
        "RAY_CI_JAVA_AFFECTED",
        "RAY_CI_STREAMING_JAVA_AFFECTED",
    ]
  commands:
    # Build the wheels and jars
    - LINUX_WHEELS=1 LINUX_JARS=1 ./ci/travis/ci.sh build
    - bash ./java/build-jar-multiplatform.sh linux
    # Upload the wheels and jars
    # We don't want to push on PRs, in fact, the copy_files will fail because unauthenticated.
    - if [ "$BUILDKITE_PULL_REQUEST" != "false" ]; then exit 0; fi
    - pip install -q docker aws_requests_auth boto3
    # Upload to branch directory.
    - python .buildkite/copy_files.py --destination branch_wheels --path ./.whl
    - python .buildkite/copy_files.py --destination branch_jars --path ./.jar/linux
    # Upload to latest directory.
    - if [ "$BUILDKITE_BRANCH" == "master" ]; then python .buildkite/copy_files.py --destination wheels --path ./.whl; fi
    - if [ "$BUILDKITE_BRANCH" == "master" ]; then python .buildkite/copy_files.py --destination jars --path ./.jar/linux; fi

- label: ":ferris_wheel: Post-wheel tests"
  conditions: ["RAY_CI_LINUX_WHEELS_AFFECTED"]
  commands:
    - LINUX_WHEELS=1 ./ci/travis/ci.sh build
    - cleanup() { if [ "${BUILDKITE_PULL_REQUEST}" = "false" ]; then ./ci/travis/upload_build_info.sh; fi }; trap cleanup EXIT
    - bazel test --config=ci $(./scripts/bazel_export_options)
      --test_tag_filters=post_wheel_build
      --test_env=CONDA_EXE
      --test_env=CONDA_PYTHON_EXE
      --test_env=CONDA_SHLVL
      --test_env=CONDA_PREFIX
      --test_env=CONDA_DEFAULT_ENV
      --test_env=CI
      --test_env=RAY_CI_POST_WHEEL_TESTS=True
      python/ray/tests/... python/ray/serve/... python/ray/tune/... rllib/... doc/...

- label: ":ferris_wheel: Debug Wheels"
  conditions:
    [
        "RAY_CI_LINUX_WHEELS_AFFECTED",
        "RAY_CI_JAVA_AFFECTED",
        "RAY_CI_STREAMING_JAVA_AFFECTED",
    ]
  commands:
    # Build the debug wheels
    - RAY_DEBUG_BUILD=debug LINUX_WHEELS=1 ./ci/travis/ci.sh build
    # Upload the wheels.
    # We don't want to push on PRs, in fact, the copy_files will fail because unauthenticated.
    - if [ "$BUILDKITE_PULL_REQUEST" != "false" ]; then exit 0; fi
    - pip install -q docker aws_requests_auth boto3
    # Upload to branch directory.
    - python .buildkite/copy_files.py --destination branch_wheels --path ./.whl
    # Upload to latest directory.
    - if [ "$BUILDKITE_BRANCH" == "master" ]; then python .buildkite/copy_files.py --destination wheels --path ./.whl; fi

# Not working now.
# - label: ":ferris_wheel: ASAN Wheels"
#   conditions:
#     [
#         "RAY_CI_LINUX_WHEELS_AFFECTED",
#         "RAY_CI_JAVA_AFFECTED",
#         "RAY_CI_STREAMING_JAVA_AFFECTED",
#     ]
#   commands:
#     # Build the asan wheels
#     - RAY_DEBUG_BUILD=asan LINUX_WHEELS=1 ./ci/travis/ci.sh build
#     # Upload the wheels.
#     # We don't want to push on PRs, in fact, the copy_files will fail because unauthenticated.
#     - if [ "$BUILDKITE_PULL_REQUEST" != "false" ]; then exit 0; fi
#     - pip install -q docker aws_requests_auth boto3
#     # Upload to branch directory.
#     - python .buildkite/copy_files.py --destination branch_wheels --path ./.whl
#     # Upload to latest directory.
#     - if [ "$BUILDKITE_BRANCH" == "master" ]; then python .buildkite/copy_files.py --destination wheels --path ./.whl; fi

- label: ":docker: Build Images: py36 (1/2)"
  conditions: ["RAY_CI_LINUX_WHEELS_AFFECTED"]
  commands:
    - LINUX_WHEELS=1 ./ci/travis/ci.sh build
    - pip install -q docker aws_requests_auth boto3
    - if [ "${BUILDKITE_PULL_REQUEST}" = "false" ]; then python .buildkite/copy_files.py --destination docker_login; fi
    - python ./ci/travis/build-docker-images.py --py-versions py36 --device-types cpu cu101 cu102 --build-type BUILDKITE --build-base

- label: ":docker: Build Images: py36 (2/2)"
  conditions: ["RAY_CI_LINUX_WHEELS_AFFECTED"]
  commands:
    - LINUX_WHEELS=1 ./ci/travis/ci.sh build
    - pip install -q docker aws_requests_auth boto3
    - if [ "${BUILDKITE_PULL_REQUEST}" = "false" ]; then python .buildkite/copy_files.py --destination docker_login; fi
    - python ./ci/travis/build-docker-images.py --py-versions py36 --device-types cu110 cu111 cu112 --build-type BUILDKITE --build-base

- label: ":docker: Build Images: py37 (1/2)"
  conditions: ["RAY_CI_LINUX_WHEELS_AFFECTED"]
  commands:
    - LINUX_WHEELS=1 ./ci/travis/ci.sh build
    - pip install -q docker aws_requests_auth boto3
    - if [ "${BUILDKITE_PULL_REQUEST}" = "false" ]; then python .buildkite/copy_files.py --destination docker_login; fi
    - python ./ci/travis/build-docker-images.py --py-versions py37 --device-types cpu cu101 cu102 --build-type BUILDKITE --build-base

- label: ":docker: Build Images: py37 (2/2)"
  conditions: ["RAY_CI_LINUX_WHEELS_AFFECTED"]
  commands:
    - LINUX_WHEELS=1 ./ci/travis/ci.sh build
    - pip install -q docker aws_requests_auth boto3
    - if [ "${BUILDKITE_PULL_REQUEST}" = "false" ]; then python .buildkite/copy_files.py --destination docker_login; fi
    - python ./ci/travis/build-docker-images.py --py-versions py37 --device-types cu110 cu111 cu112 --build-type BUILDKITE --build-base

- label: ":docker: Build Images: py38 (1/2)"
  conditions: ["RAY_CI_LINUX_WHEELS_AFFECTED"]
  commands:
    - LINUX_WHEELS=1 ./ci/travis/ci.sh build
    - pip install -q docker aws_requests_auth boto3
    - if [ "${BUILDKITE_PULL_REQUEST}" = "false" ]; then python .buildkite/copy_files.py --destination docker_login; fi
    - python ./ci/travis/build-docker-images.py --py-versions py38 --device-types cpu cu101 cu102 --build-type BUILDKITE --build-base

- label: ":docker: Build Images: py38 (2/2)"
  conditions: ["RAY_CI_LINUX_WHEELS_AFFECTED"]
  commands:
    - LINUX_WHEELS=1 ./ci/travis/ci.sh build
    - pip install -q docker aws_requests_auth boto3
    - if [ "${BUILDKITE_PULL_REQUEST}" = "false" ]; then python .buildkite/copy_files.py --destination docker_login; fi
    - python ./ci/travis/build-docker-images.py --py-versions py38 --device-types cu110 cu111 cu112 --build-type BUILDKITE --build-base

- label: ":docker: Build Images: py39 (1/2)"
  conditions: ["RAY_CI_LINUX_WHEELS_AFFECTED"]
  commands:
    - LINUX_WHEELS=1 ./ci/travis/ci.sh build
    - pip install -q docker aws_requests_auth boto3
    - if [ "${BUILDKITE_PULL_REQUEST}" = "false" ]; then python .buildkite/copy_files.py --destination docker_login; fi
    - python ./ci/travis/build-docker-images.py --py-versions py39 --device-types cpu cu101 cu102 --build-type BUILDKITE --build-base

- label: ":docker: Build Images: py39 (2/2)"
  conditions: ["RAY_CI_LINUX_WHEELS_AFFECTED"]
  commands:
    - LINUX_WHEELS=1 ./ci/travis/ci.sh build
    - pip install -q docker aws_requests_auth boto3
    - if [ "${BUILDKITE_PULL_REQUEST}" = "false" ]; then python .buildkite/copy_files.py --destination docker_login; fi
    - python ./ci/travis/build-docker-images.py --py-versions py39 --device-types cu110 cu111 cu112 --build-type BUILDKITE --build-base

- label: ":book: Lint"
  commands:
    - export LINT=1
    - ./ci/travis/install-dependencies.sh
    - ./ci/travis/ci.sh lint
    - ./ci/travis/ci.sh build

- label: ":java: Java"
  conditions: ["RAY_CI_JAVA_AFFECTED"]
  commands:
    - ./java/test.sh

- label: ":java: Streaming"
  conditions:
    ["RAY_CI_STREAMING_PYTHON_AFFECTED", "RAY_CI_STREAMING_JAVA_AFFECTED", "RAY_CI_PYTHON_AFFECTED"]
  commands:
    - bazel test --config=ci $(./scripts/bazel_export_options)
      //streaming:all
    - bash streaming/src/test/run_streaming_queue_test.sh

- label: ":cpp: Worker"
  conditions: [ "RAY_CI_CPP_AFFECTED" ]
  commands:
    - cleanup() { if [ "${BUILDKITE_PULL_REQUEST}" = "false" ]; then ./ci/travis/upload_build_info.sh; fi }; trap cleanup EXIT
    - ./ci/travis/ci.sh test_cpp

- label: ":cpp: Tests"
  conditions: [ "RAY_CI_CORE_CPP_AFFECTED" ]
  commands:
    - cleanup() { if [ "${BUILDKITE_PULL_REQUEST}" = "false" ]; then ./ci/travis/upload_build_info.sh; fi }; trap cleanup EXIT
    - bazel test --config=ci --config=llvm $(./scripts/bazel_export_options)
      --build_tests_only
      -- //:all -rllib/... -core_worker_test

- label: ":cpp: Tests (ASAN)"
  conditions: [ "RAY_CI_CORE_CPP_AFFECTED" ]
  commands:
    - cleanup() { if [ "${BUILDKITE_PULL_REQUEST}" = "false" ]; then ./ci/travis/upload_build_info.sh; fi }; trap cleanup EXIT
    - bazel test --config=ci --config=asan-clang $(./scripts/bazel_export_options)
      --build_tests_only
      --jobs=2
      -- //:all -//:core_worker_test

- label: ":cpp: Tests (UBSAN)"
  conditions: [ "RAY_CI_CORE_CPP_AFFECTED" ]
  commands:
    - cleanup() { if [ "${BUILDKITE_PULL_REQUEST}" = "false" ]; then ./ci/travis/upload_build_info.sh; fi }; trap cleanup EXIT
    - bazel test --config=ci --config=ubsan $(./scripts/bazel_export_options)
      --build_tests_only
      --jobs=2
      -- //:all -//:core_worker_test -//:logging_test

- label: ":cpp: Tests (TSAN)"
  conditions: [ "RAY_CI_CORE_CPP_AFFECTED" ]
  commands:
    - cleanup() { if [ "${BUILDKITE_PULL_REQUEST}" = "false" ]; then ./ci/travis/upload_build_info.sh; fi }; trap cleanup EXIT
    - bazel test --config=ci --config=tsan-clang $(./scripts/bazel_export_options)
      --build_tests_only
      --jobs=2
      -- //:all -//:core_worker_test -//:event_test -//:gcs_actor_manager_test
      -//:gcs_placement_group_manager_test -//:gcs_placement_group_scheduler_test
      -//:gcs_server_rpc_test -//:gcs_server_test
      -//:metric_exporter_client_test -//:stats_test -//:worker_pool_test

- label: ":serverless: Dashboard + Serve Tests"
  conditions:
    [
        "RAY_CI_SERVE_AFFECTED",
        "RAY_CI_DASHBOARD_AFFECTED",
        "RAY_CI_PYTHON_AFFECTED",
    ]
  commands:
    - cleanup() { if [ "${BUILDKITE_PULL_REQUEST}" = "false" ]; then ./ci/travis/upload_build_info.sh; fi }; trap cleanup EXIT
    - TORCH_VERSION=1.6 ./ci/travis/install-dependencies.sh
    - ./dashboard/tests/run_ui_tests.sh
    - bazel test --config=ci $(./scripts/bazel_export_options) python/ray/dashboard/...
    - bazel test --config=ci $(./scripts/bazel_export_options)
      --test_tag_filters=-post_wheel_build
      python/ray/serve/...
    - bazel test --config=ci $(./scripts/bazel_export_options)
      --test_tag_filters=team:serve
      release/...

- label: ":python: Minimal install"
  conditions: ["RAY_CI_PYTHON_AFFECTED"]
  commands:
    - cleanup() { if [ "${BUILDKITE_PULL_REQUEST}" = "false" ]; then ./ci/travis/upload_build_info.sh; fi }; trap cleanup EXIT
    - ./ci/travis/install-minimal.sh
    - ./ci/travis/env_info.sh
    - python ./ci/travis/check_minimal_install.py
    - bazel test --test_output=streamed --config=ci $(./scripts/bazel_export_options)
      python/ray/tests/test_basic
    - bazel test --test_output=streamed --config=ci $(./scripts/bazel_export_options)
      python/ray/tests/test_basic_2
    - bazel test --test_output=streamed --config=ci $(./scripts/bazel_export_options)
      python/ray/tests/test_basic_3
    - bazel test --test_output=streamed --config=ci $(./scripts/bazel_export_options)
      python/ray/tests/test_basic_4
    - bazel test --test_output=streamed --config=ci $(./scripts/bazel_export_options)
      python/ray/tests/test_basic_5
    - bazel test --test_output=streamed --config=ci --test_env=RAY_MINIMAL=1 $(./scripts/bazel_export_options)
      python/ray/tests/test_output
    - bazel test --test_output=streamed --config=ci --test_env=RAY_MINIMAL=1 $(./scripts/bazel_export_options)
      python/ray/tests/test_runtime_env_ray_minimal
    - bazel test --test_output=streamed --config=ci --test_env=RAY_MINIMAL=1 $(./scripts/bazel_export_options)
      python/ray/tests/test_serve_ray_minimal

- label: ":python: (Small & Client)"
  conditions: ["RAY_CI_PYTHON_AFFECTED"]
  commands:
    - cleanup() { if [ "${BUILDKITE_PULL_REQUEST}" = "false" ]; then ./ci/travis/upload_build_info.sh; fi }; trap cleanup EXIT
    - bazel test --config=ci $(./scripts/bazel_export_options)
      --test_tag_filters=client_tests,small_size_python_tests
      -- python/ray/tests/...
- label: ":python: (Large)"
  conditions: ["RAY_CI_PYTHON_AFFECTED"]
  parallelism: 3
  commands:
    - cleanup() { if [ "${BUILDKITE_PULL_REQUEST}" = "false" ]; then ./ci/travis/upload_build_info.sh; fi }; trap cleanup EXIT
    - . ./ci/travis/ci.sh test_large
- label: ":python: (Medium A-J)"
  conditions: ["RAY_CI_PYTHON_AFFECTED"]
  commands:
    - cleanup() { if [ "${BUILDKITE_PULL_REQUEST}" = "false" ]; then ./ci/travis/upload_build_info.sh; fi }; trap cleanup EXIT
    - bazel test --config=ci $(./scripts/bazel_export_options)
      --test_tag_filters=-kubernetes,medium_size_python_tests_a_to_j
      python/ray/tests/...
- label: ":python: (Medium K-Z)"
  conditions: ["RAY_CI_PYTHON_AFFECTED"]
  commands:
    - cleanup() { if [ "${BUILDKITE_PULL_REQUEST}" = "false" ]; then ./ci/travis/upload_build_info.sh; fi }; trap cleanup EXIT
    - bazel test --config=ci $(./scripts/bazel_export_options)
      --test_tag_filters=-kubernetes,medium_size_python_tests_k_to_z
      python/ray/tests/...
- label: ":python: Debug Test"
  conditions: ["RAY_CI_PYTHON_AFFECTED"]
  commands:
    - cleanup() { if [ "${BUILDKITE_PULL_REQUEST}" = "false" ]; then ./ci/travis/upload_build_info.sh; fi }; trap cleanup EXIT
    - pip uninstall -y ray
    - RAY_DEBUG_BUILD=debug ./ci/travis/ci.sh build
    - bazel test --config=ci-debug $(./scripts/bazel_export_options)
      --test_tag_filters=-kubernetes,debug_tests
      python/ray/tests/...
- label: ":python: (ASAN tests)"
  conditions: ["RAY_CI_PYTHON_AFFECTED"]
  commands:
    - cleanup() { if [ "${BUILDKITE_PULL_REQUEST}" = "false" ]; then ./ci/travis/upload_build_info.sh; fi }; trap cleanup EXIT
    - RLLIB_TESTING=1 ./ci/travis/install-dependencies.sh
    - bazel test --config=ci --config=asan $(./scripts/bazel_export_options)
      --config=asan-buildkite
      --test_tag_filters=-kubernetes,asan_tests
      --test_env=CONDA_EXE
      --test_env=CONDA_PYTHON_EXE
      --test_env=CONDA_SHLVL
      --test_env=CONDA_PREFIX
      --test_env=CONDA_DEFAULT_ENV
      python/ray/tests/...
- label: ":python: (Privileged test)"
  conditions: ["RAY_CI_PYTHON_AFFECTED"]
  commands:
    - LINUX_WHEELS=1 ./ci/travis/ci.sh build
    - pip install docker
    # We build image ray-worker-container:nightly-py36-cpu which have installed podman,but not push it.
    # And we save this image to a tarball, so that we can load it to podman image storage in the
    # nested-container which run tests. And in this nested-container, Raylet will start ray worker
    # process in double-nested-container.
    - python ./ci/travis/build-docker-images.py --py-versions py36 --device-types cpu --build-type BUILDKITE --only-build-worker-container
    - mkdir /ray-mount/containers
    - docker save -o /ray-mount/containers/images.tar rayproject/ray-worker-container:nightly-py36-cpu
    - docker run --rm --privileged -v /ray/containers:/var/lib/containers -v /ray:/ray --entrypoint /bin/bash
      rayproject/ray-worker-container:nightly-py36-cpu /ray/ci/travis/test-worker-in-container.sh

- label: ":redis: HA GCS (Dashboard + Serve Tests)"
  conditions:
    [
        "RAY_CI_SERVE_AFFECTED",
        "RAY_CI_DASHBOARD_AFFECTED",
        "RAY_CI_PYTHON_AFFECTED",
    ]
  commands:
    - cleanup() { if [ "${BUILDKITE_PULL_REQUEST}" = "false" ]; then ./ci/travis/upload_build_info.sh; fi }; trap cleanup EXIT
    - TORCH_VERSION=1.6 ./ci/travis/install-dependencies.sh
    - ./dashboard/tests/run_ui_tests.sh
    - bazel test --config=ci $(./scripts/bazel_export_options)
      --test_env=RAY_gcs_grpc_based_pubsub=1
      --test_env=RAY_bootstrap_with_gcs=1
      --test_env=RAY_gcs_storage=memory -- //python/ray/dashboard/...
    - bazel test --config=ci $(./scripts/bazel_export_options)
      --test_tag_filters=-post_wheel_build
      --test_env=RAY_gcs_grpc_based_pubsub=1
      --test_env=RAY_bootstrap_with_gcs=1
      --test_env=RAY_gcs_storage=memory
      -- python/ray/serve/...
    - bazel test --config=ci $(./scripts/bazel_export_options)
      --test_tag_filters=team:serve
      --test_env=RAY_gcs_grpc_based_pubsub=1
      --test_env=RAY_bootstrap_with_gcs=1
      --test_env=RAY_gcs_storage=memory
      release/...
- label: ":redis: HA GCS (Small & Client)"
  conditions: ["RAY_CI_PYTHON_AFFECTED"]
  commands:
    - cleanup() { if [ "${BUILDKITE_PULL_REQUEST}" = "false" ]; then ./ci/travis/upload_build_info.sh; fi }; trap cleanup EXIT
    - bazel test --config=ci $(./scripts/bazel_export_options)
      --test_tag_filters=client_tests,small_size_python_tests
      --test_env=RAY_gcs_grpc_based_pubsub=1
      --test_env=RAY_bootstrap_with_gcs=1
      --test_env=RAY_gcs_storage=memory
      -- python/ray/tests/... -//python/ray/tests:test_client_reconnect
- label: ":redis: HA GCS (Large)"
  conditions: ["RAY_CI_PYTHON_AFFECTED"]
  parallelism: 3
  commands:
    - cleanup() { if [ "${BUILDKITE_PULL_REQUEST}" = "false" ]; then ./ci/travis/upload_build_info.sh; fi }; trap cleanup EXIT
    - . ./ci/travis/ci.sh test_large_gcs
- label: ":redis: HA GCS (Medium A-J)"
  conditions: ["RAY_CI_PYTHON_AFFECTED"]
  commands:
    - cleanup() { if [ "${BUILDKITE_PULL_REQUEST}" = "false" ]; then ./ci/travis/upload_build_info.sh; fi }; trap cleanup EXIT
    - bazel test --config=ci $(./scripts/bazel_export_options)
      --test_tag_filters=-kubernetes,medium_size_python_tests_a_to_j
      --test_env=RAY_gcs_grpc_based_pubsub=1
      --test_env=RAY_bootstrap_with_gcs=1
      --test_env=RAY_gcs_storage=memory
      -- //python/ray/tests/...
<<<<<<< HEAD
      -//python/ray/tests:test_component_failures_3
      -//python/ray/tests:test_gcs_fault_tolerance
=======
      -//python/ray/tests:test_healthcheck
>>>>>>> 6dccfbff
- label: ":redis: HA GCS (Medium K-Z)"
  conditions: ["RAY_CI_PYTHON_AFFECTED"]
  commands:
    - cleanup() { if [ "${BUILDKITE_PULL_REQUEST}" = "false" ]; then ./ci/travis/upload_build_info.sh; fi }; trap cleanup EXIT
    - bazel test --config=ci $(./scripts/bazel_export_options)
      --test_tag_filters=-kubernetes,medium_size_python_tests_k_to_z
      --test_env=RAY_gcs_grpc_based_pubsub=1
      --test_env=RAY_bootstrap_with_gcs=1
      --test_env=RAY_gcs_storage=memory
<<<<<<< HEAD
      -- //python/ray/tests/... -//python/ray/tests:test_multi_node_3
      -//python/ray/tests:test_placement_group_2 -//python/ray/tests:test_placement_group_3
=======
      -- //python/ray/tests/...
      -//python/ray/tests:test_ray_debugger
>>>>>>> 6dccfbff

- label: ":octopus: Tune soft imports test"
  conditions: ["RAY_CI_TUNE_AFFECTED"]
  commands:
    - cleanup() { if [ "${BUILDKITE_PULL_REQUEST}" = "false" ]; then ./ci/travis/upload_build_info.sh; fi }; trap cleanup EXIT
    # no TUNE_TESTING=1 on purpose
    - ./ci/travis/install-dependencies.sh
    - bazel test --config=ci $(./scripts/bazel_export_options) --build_tests_only --test_tag_filters=soft_imports python/ray/tune/...<|MERGE_RESOLUTION|>--- conflicted
+++ resolved
@@ -364,12 +364,6 @@
       --test_env=RAY_bootstrap_with_gcs=1
       --test_env=RAY_gcs_storage=memory
       -- //python/ray/tests/...
-<<<<<<< HEAD
-      -//python/ray/tests:test_component_failures_3
-      -//python/ray/tests:test_gcs_fault_tolerance
-=======
-      -//python/ray/tests:test_healthcheck
->>>>>>> 6dccfbff
 - label: ":redis: HA GCS (Medium K-Z)"
   conditions: ["RAY_CI_PYTHON_AFFECTED"]
   commands:
@@ -379,13 +373,7 @@
       --test_env=RAY_gcs_grpc_based_pubsub=1
       --test_env=RAY_bootstrap_with_gcs=1
       --test_env=RAY_gcs_storage=memory
-<<<<<<< HEAD
-      -- //python/ray/tests/... -//python/ray/tests:test_multi_node_3
-      -//python/ray/tests:test_placement_group_2 -//python/ray/tests:test_placement_group_3
-=======
       -- //python/ray/tests/...
-      -//python/ray/tests:test_ray_debugger
->>>>>>> 6dccfbff
 
 - label: ":octopus: Tune soft imports test"
   conditions: ["RAY_CI_TUNE_AFFECTED"]
