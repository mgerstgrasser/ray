// Copyright 2017 The Ray Authors.
//
// Licensed under the Apache License, Version 2.0 (the "License");
// you may not use this file except in compliance with the License.
// You may obtain a copy of the License at
//
//  http://www.apache.org/licenses/LICENSE-2.0
//
// Unless required by applicable law or agreed to in writing, software
// distributed under the License is distributed on an "AS IS" BASIS,
// WITHOUT WARRANTIES OR CONDITIONS OF ANY KIND, either express or implied.
// See the License for the specific language governing permissions and
// limitations under the License.

#include "ray/gcs/gcs_client/global_state_accessor.h"

#include "gtest/gtest.h"
#include "ray/common/asio/instrumented_io_context.h"
#include "ray/common/test_util.h"
#include "ray/gcs/gcs_server/gcs_server.h"
#include "ray/gcs/test/gcs_test_util.h"
#include "ray/rpc/gcs_server/gcs_rpc_client.h"

namespace ray {

class GlobalStateAccessorTest : public ::testing::TestWithParam<bool> {
 public:
  GlobalStateAccessorTest() {
<<<<<<< HEAD
    if(GetParam()) {
=======
    if (GetParam()) {
>>>>>>> 9a88a60f
      RayConfig::instance().bootstrap_with_gcs() = true;
      RayConfig::instance().gcs_storage() = "memory";
      RayConfig::instance().gcs_grpc_based_pubsub() = true;
    } else {
      RayConfig::instance().bootstrap_with_gcs() = false;
      RayConfig::instance().gcs_storage() = "redis";
      RayConfig::instance().gcs_grpc_based_pubsub() = false;
    }
<<<<<<< HEAD

    if(!RayConfig::instance().bootstrap_with_gcs()) {
      TestSetupUtil::StartUpRedisServers(std::vector<int>());
    }
  }

  virtual ~GlobalStateAccessorTest() {
    if(!RayConfig::instance().bootstrap_with_gcs()) {
=======

    if (!RayConfig::instance().bootstrap_with_gcs()) {
      TestSetupUtil::StartUpRedisServers(std::vector<int>());
    }
  }

  virtual ~GlobalStateAccessorTest() {
    if (!RayConfig::instance().bootstrap_with_gcs()) {
>>>>>>> 9a88a60f
      TestSetupUtil::ShutDownRedisServers();
    }
  }

 protected:
  void SetUp() override {
    RayConfig::instance().gcs_max_active_rpcs_per_handler() = -1;
<<<<<<< HEAD
    if(RayConfig::instance().bootstrap_with_gcs()) {
      config.grpc_server_port = 6379;
=======
    if (RayConfig::instance().bootstrap_with_gcs()) {
      config.grpc_server_port = 6379;
      config.grpc_pubsub_enabled = true;
>>>>>>> 9a88a60f
    } else {
      config.grpc_server_port = 0;
      config.redis_address = "127.0.0.1";
      config.enable_sharding_conn = false;
<<<<<<< HEAD
=======
      config.grpc_pubsub_enabled = false;
>>>>>>> 9a88a60f
      config.redis_port = TEST_REDIS_SERVER_PORTS.front();
    }

    config.node_ip_address = "127.0.0.1";
    config.grpc_server_name = "MockedGcsServer";
    config.grpc_server_thread_num = 1;
<<<<<<< HEAD

=======
>>>>>>> 9a88a60f

    io_service_.reset(new instrumented_io_context());
    gcs_server_.reset(new gcs::GcsServer(config, *io_service_));
    gcs_server_->Start();
    work_ = std::make_unique<boost::asio::io_service::work>(*io_service_);
    thread_io_service_.reset(new std::thread([this] { io_service_->run(); }));

    // Wait until server starts listening.
    while (!gcs_server_->IsStarted()) {
      std::this_thread::sleep_for(std::chrono::milliseconds(10));
    }

    // Create GCS client and global state.
<<<<<<< HEAD
    if(RayConfig::instance().bootstrap_with_gcs()) {
=======
    if (RayConfig::instance().bootstrap_with_gcs()) {
>>>>>>> 9a88a60f
      gcs::GcsClientOptions options("127.0.0.1:6379");
      gcs_client_ = std::make_unique<gcs::GcsClient>(options);
      global_state_ = std::make_unique<gcs::GlobalStateAccessor>(options);
    } else {
      gcs::GcsClientOptions options(config.redis_address, config.redis_port,
                                    config.redis_password);
      gcs_client_ = std::make_unique<gcs::GcsClient>(options);
      global_state_ = std::make_unique<gcs::GlobalStateAccessor>(options);
    }
    RAY_CHECK_OK(gcs_client_->Connect(*io_service_));

    RAY_CHECK(global_state_->Connect());
  }

  void TearDown() override {
    global_state_->Disconnect();
    global_state_.reset();

    gcs_client_->Disconnect();
    gcs_client_.reset();

    gcs_server_->Stop();
<<<<<<< HEAD
    if(!RayConfig::instance().bootstrap_with_gcs()) {
=======
    if (!RayConfig::instance().bootstrap_with_gcs()) {
>>>>>>> 9a88a60f
      TestSetupUtil::FlushAllRedisServers();
    }

    io_service_->stop();
    thread_io_service_->join();
    gcs_server_.reset();
  }

  // GCS server.
  gcs::GcsServerConfig config;
  std::unique_ptr<gcs::GcsServer> gcs_server_;
  std::unique_ptr<std::thread> thread_io_service_;
  std::unique_ptr<instrumented_io_context> io_service_;

  // GCS client.
  std::unique_ptr<gcs::GcsClient> gcs_client_;

  std::unique_ptr<gcs::GlobalStateAccessor> global_state_;

  // Timeout waiting for GCS server reply, default is 2s.
  const std::chrono::milliseconds timeout_ms_{2000};
  std::unique_ptr<boost::asio::io_service::work> work_;


};

TEST_P(GlobalStateAccessorTest, TestJobTable) {
  int job_count = 100;
  ASSERT_EQ(global_state_->GetAllJobInfo().size(), 0);
  for (int index = 0; index < job_count; ++index) {
    auto job_id = JobID::FromInt(index);
    auto job_table_data = Mocker::GenJobTableData(job_id);
    std::promise<bool> promise;
    RAY_CHECK_OK(gcs_client_->Jobs().AsyncAdd(
        job_table_data, [&promise](Status status) { promise.set_value(status.ok()); }));
    promise.get_future().get();
  }
  ASSERT_EQ(global_state_->GetAllJobInfo().size(), job_count);
}

TEST_P(GlobalStateAccessorTest, TestNodeTable) {
  int node_count = 100;
  ASSERT_EQ(global_state_->GetAllNodeInfo().size(), 0);
  // It's useful to check if index value will be marked as address suffix.
  for (int index = 0; index < node_count; ++index) {
    auto node_table_data =
        Mocker::GenNodeInfo(index, std::string("127.0.0.") + std::to_string(index));
    std::promise<bool> promise;
    RAY_CHECK_OK(gcs_client_->Nodes().AsyncRegister(
        *node_table_data, [&promise](Status status) { promise.set_value(status.ok()); }));
    WaitReady(promise.get_future(), timeout_ms_);
  }
  auto node_table = global_state_->GetAllNodeInfo();
  ASSERT_EQ(node_table.size(), node_count);
  for (int index = 0; index < node_count; ++index) {
    rpc::GcsNodeInfo node_data;
    node_data.ParseFromString(node_table[index]);
    ASSERT_EQ(node_data.node_manager_address(),
              std::string("127.0.0.") + std::to_string(node_data.node_manager_port()));
  }
}

TEST_P(GlobalStateAccessorTest, TestNodeResourceTable) {
  int node_count = 100;
  ASSERT_EQ(global_state_->GetAllNodeInfo().size(), 0);
  for (int index = 0; index < node_count; ++index) {
    auto node_table_data =
        Mocker::GenNodeInfo(index, std::string("127.0.0.") + std::to_string(index));
    auto node_id = NodeID::FromBinary(node_table_data->node_id());
    std::promise<bool> promise;
    RAY_CHECK_OK(gcs_client_->Nodes().AsyncRegister(
        *node_table_data, [&promise](Status status) { promise.set_value(status.ok()); }));
    WaitReady(promise.get_future(), timeout_ms_);
    ray::gcs::NodeResourceInfoAccessor::ResourceMap resources;
    rpc::ResourceTableData resource_table_data;
    resource_table_data.set_resource_capacity(static_cast<double>(index + 1) + 0.1);
    resources[std::to_string(index)] =
        std::make_shared<rpc::ResourceTableData>(resource_table_data);
    RAY_IGNORE_EXPR(gcs_client_->NodeResources().AsyncUpdateResources(
        node_id, resources, [](Status status) { RAY_CHECK(status.ok()); }));
  }
  auto node_table = global_state_->GetAllNodeInfo();
  ASSERT_EQ(node_table.size(), node_count);
  for (int index = 0; index < node_count; ++index) {
    rpc::GcsNodeInfo node_data;
    node_data.ParseFromString(node_table[index]);
    auto resource_map_str =
        global_state_->GetNodeResourceInfo(NodeID::FromBinary(node_data.node_id()));
    rpc::ResourceMap resource_map;
    resource_map.ParseFromString(resource_map_str);
    ASSERT_EQ(
        static_cast<uint32_t>(
            (*resource_map.mutable_items())[std::to_string(node_data.node_manager_port())]
                .resource_capacity()),
        node_data.node_manager_port() + 1);
  }
}

TEST_P(GlobalStateAccessorTest, TestGetAllResourceUsage) {
  std::unique_ptr<std::string> resources = global_state_->GetAllResourceUsage();
  rpc::ResourceUsageBatchData resource_usage_batch_data;
  resource_usage_batch_data.ParseFromString(*resources.get());
  ASSERT_EQ(resource_usage_batch_data.batch_size(), 0);

  auto node_table_data = Mocker::GenNodeInfo();
  std::promise<bool> promise;
  RAY_CHECK_OK(gcs_client_->Nodes().AsyncRegister(
      *node_table_data, [&promise](Status status) { promise.set_value(status.ok()); }));
  WaitReady(promise.get_future(), timeout_ms_);
  auto node_table = global_state_->GetAllNodeInfo();
  ASSERT_EQ(node_table.size(), 1);

  // Report resource usage first time.
  std::promise<bool> promise1;
  auto resources1 = std::make_shared<rpc::ResourcesData>();
  resources1->set_node_id(node_table_data->node_id());
  RAY_CHECK_OK(gcs_client_->NodeResources().AsyncReportResourceUsage(
      resources1, [&promise1](Status status) { promise1.set_value(status.ok()); }));
  WaitReady(promise1.get_future(), timeout_ms_);

  resources = global_state_->GetAllResourceUsage();
  resource_usage_batch_data.ParseFromString(*resources.get());
  ASSERT_EQ(resource_usage_batch_data.batch_size(), 1);

  // Report changed resource usage.
  std::promise<bool> promise2;
  auto heartbeat2 = std::make_shared<rpc::ResourcesData>();
  heartbeat2->set_node_id(node_table_data->node_id());
  (*heartbeat2->mutable_resources_total())["CPU"] = 1;
  (*heartbeat2->mutable_resources_total())["GPU"] = 10;
  heartbeat2->set_resources_available_changed(true);
  (*heartbeat2->mutable_resources_available())["GPU"] = 5;
  RAY_CHECK_OK(gcs_client_->NodeResources().AsyncReportResourceUsage(
      heartbeat2, [&promise2](Status status) { promise2.set_value(status.ok()); }));
  WaitReady(promise2.get_future(), timeout_ms_);

  resources = global_state_->GetAllResourceUsage();
  resource_usage_batch_data.ParseFromString(*resources.get());
  ASSERT_EQ(resource_usage_batch_data.batch_size(), 1);
  auto resources_data = resource_usage_batch_data.mutable_batch()->at(0);
  ASSERT_EQ(resources_data.resources_total_size(), 2);
  ASSERT_EQ((*resources_data.mutable_resources_total())["CPU"], 1.0);
  ASSERT_EQ((*resources_data.mutable_resources_total())["GPU"], 10.0);
  ASSERT_EQ(resources_data.resources_available_size(), 1);
  ASSERT_EQ((*resources_data.mutable_resources_available())["GPU"], 5.0);

  // Report unchanged resource usage. (Only works with light resource usage report
  // enabled)
  std::promise<bool> promise3;
  auto heartbeat3 = std::make_shared<rpc::ResourcesData>();
  heartbeat3->set_node_id(node_table_data->node_id());
  (*heartbeat3->mutable_resources_available())["CPU"] = 1;
  (*heartbeat3->mutable_resources_available())["GPU"] = 6;
  RAY_CHECK_OK(gcs_client_->NodeResources().AsyncReportResourceUsage(
      heartbeat3, [&promise3](Status status) { promise3.set_value(status.ok()); }));
  WaitReady(promise3.get_future(), timeout_ms_);

  resources = global_state_->GetAllResourceUsage();
  resource_usage_batch_data.ParseFromString(*resources.get());
  ASSERT_EQ(resource_usage_batch_data.batch_size(), 1);
  resources_data = resource_usage_batch_data.mutable_batch()->at(0);
  ASSERT_EQ(resources_data.resources_total_size(), 2);
  ASSERT_EQ((*resources_data.mutable_resources_total())["CPU"], 1.0);
  ASSERT_EQ((*resources_data.mutable_resources_total())["GPU"], 10.0);
  ASSERT_EQ(resources_data.resources_available_size(), 1);
  ASSERT_EQ((*resources_data.mutable_resources_available())["GPU"], 5.0);
}

TEST_P(GlobalStateAccessorTest, TestProfileTable) {
  int profile_count = RayConfig::instance().maximum_profile_table_rows_count() + 1;
  ASSERT_EQ(global_state_->GetAllProfileInfo().size(), 0);
  for (int index = 0; index < profile_count; ++index) {
    auto node_id = NodeID::FromRandom();
    auto profile_table_data = Mocker::GenProfileTableData(node_id);
    std::promise<bool> promise;
    RAY_CHECK_OK(gcs_client_->Stats().AsyncAddProfileData(
        profile_table_data,
        [&promise](Status status) { promise.set_value(status.ok()); }));
    WaitReady(promise.get_future(), timeout_ms_);
  }
  ASSERT_EQ(global_state_->GetAllProfileInfo().size(),
            RayConfig::instance().maximum_profile_table_rows_count());
}

TEST_P(GlobalStateAccessorTest, TestWorkerTable) {
  ASSERT_EQ(global_state_->GetAllWorkerInfo().size(), 0);
  // Add worker info
  auto worker_table_data = Mocker::GenWorkerTableData();
  worker_table_data->mutable_worker_address()->set_worker_id(
      WorkerID::FromRandom().Binary());
  ASSERT_TRUE(global_state_->AddWorkerInfo(worker_table_data->SerializeAsString()));

  // Get worker info
  auto worker_id = WorkerID::FromBinary(worker_table_data->worker_address().worker_id());
  ASSERT_TRUE(global_state_->GetWorkerInfo(worker_id));

  // Add another worker info
  auto another_worker_data = Mocker::GenWorkerTableData();
  another_worker_data->mutable_worker_address()->set_worker_id(
      WorkerID::FromRandom().Binary());
  ASSERT_TRUE(global_state_->AddWorkerInfo(another_worker_data->SerializeAsString()));
  ASSERT_EQ(global_state_->GetAllWorkerInfo().size(), 2);
}

// TODO(sang): Add tests after adding asyncAdd
TEST_P(GlobalStateAccessorTest, TestPlacementGroupTable) {
  ASSERT_EQ(global_state_->GetAllPlacementGroupInfo().size(), 0);
}

<<<<<<< HEAD
INSTANTIATE_TEST_CASE_P(
    RedisRemovalTest,
    GlobalStateAccessorTest,
    ::testing::Values(false, true));
=======
INSTANTIATE_TEST_SUITE_P(RedisRemovalTest, GlobalStateAccessorTest,
                         ::testing::Values(false, true));
>>>>>>> 9a88a60f

}  // namespace ray

int main(int argc, char **argv) {
  ray::RayLog::InstallFailureSignalHandler(argv[0]);
  InitShutdownRAII ray_log_shutdown_raii(ray::RayLog::StartRayLog,
                                         ray::RayLog::ShutDownRayLog, argv[0],
                                         ray::RayLogLevel::INFO,
                                         /*log_dir=*/"");
  ::testing::InitGoogleTest(&argc, argv);
  RAY_CHECK(argc == 3);
  ray::TEST_REDIS_SERVER_EXEC_PATH = argv[1];
  ray::TEST_REDIS_CLIENT_EXEC_PATH = argv[2];
  return RUN_ALL_TESTS();
}<|MERGE_RESOLUTION|>--- conflicted
+++ resolved
@@ -26,11 +26,7 @@
 class GlobalStateAccessorTest : public ::testing::TestWithParam<bool> {
  public:
   GlobalStateAccessorTest() {
-<<<<<<< HEAD
-    if(GetParam()) {
-=======
     if (GetParam()) {
->>>>>>> 9a88a60f
       RayConfig::instance().bootstrap_with_gcs() = true;
       RayConfig::instance().gcs_storage() = "memory";
       RayConfig::instance().gcs_grpc_based_pubsub() = true;
@@ -39,16 +35,6 @@
       RayConfig::instance().gcs_storage() = "redis";
       RayConfig::instance().gcs_grpc_based_pubsub() = false;
     }
-<<<<<<< HEAD
-
-    if(!RayConfig::instance().bootstrap_with_gcs()) {
-      TestSetupUtil::StartUpRedisServers(std::vector<int>());
-    }
-  }
-
-  virtual ~GlobalStateAccessorTest() {
-    if(!RayConfig::instance().bootstrap_with_gcs()) {
-=======
 
     if (!RayConfig::instance().bootstrap_with_gcs()) {
       TestSetupUtil::StartUpRedisServers(std::vector<int>());
@@ -57,7 +43,6 @@
 
   virtual ~GlobalStateAccessorTest() {
     if (!RayConfig::instance().bootstrap_with_gcs()) {
->>>>>>> 9a88a60f
       TestSetupUtil::ShutDownRedisServers();
     }
   }
@@ -65,32 +50,20 @@
  protected:
   void SetUp() override {
     RayConfig::instance().gcs_max_active_rpcs_per_handler() = -1;
-<<<<<<< HEAD
-    if(RayConfig::instance().bootstrap_with_gcs()) {
-      config.grpc_server_port = 6379;
-=======
     if (RayConfig::instance().bootstrap_with_gcs()) {
       config.grpc_server_port = 6379;
       config.grpc_pubsub_enabled = true;
->>>>>>> 9a88a60f
     } else {
       config.grpc_server_port = 0;
       config.redis_address = "127.0.0.1";
       config.enable_sharding_conn = false;
-<<<<<<< HEAD
-=======
       config.grpc_pubsub_enabled = false;
->>>>>>> 9a88a60f
       config.redis_port = TEST_REDIS_SERVER_PORTS.front();
     }
 
     config.node_ip_address = "127.0.0.1";
     config.grpc_server_name = "MockedGcsServer";
     config.grpc_server_thread_num = 1;
-<<<<<<< HEAD
-
-=======
->>>>>>> 9a88a60f
 
     io_service_.reset(new instrumented_io_context());
     gcs_server_.reset(new gcs::GcsServer(config, *io_service_));
@@ -104,11 +77,7 @@
     }
 
     // Create GCS client and global state.
-<<<<<<< HEAD
-    if(RayConfig::instance().bootstrap_with_gcs()) {
-=======
     if (RayConfig::instance().bootstrap_with_gcs()) {
->>>>>>> 9a88a60f
       gcs::GcsClientOptions options("127.0.0.1:6379");
       gcs_client_ = std::make_unique<gcs::GcsClient>(options);
       global_state_ = std::make_unique<gcs::GlobalStateAccessor>(options);
@@ -131,11 +100,7 @@
     gcs_client_.reset();
 
     gcs_server_->Stop();
-<<<<<<< HEAD
-    if(!RayConfig::instance().bootstrap_with_gcs()) {
-=======
     if (!RayConfig::instance().bootstrap_with_gcs()) {
->>>>>>> 9a88a60f
       TestSetupUtil::FlushAllRedisServers();
     }
 
@@ -345,15 +310,8 @@
   ASSERT_EQ(global_state_->GetAllPlacementGroupInfo().size(), 0);
 }
 
-<<<<<<< HEAD
-INSTANTIATE_TEST_CASE_P(
-    RedisRemovalTest,
-    GlobalStateAccessorTest,
-    ::testing::Values(false, true));
-=======
 INSTANTIATE_TEST_SUITE_P(RedisRemovalTest, GlobalStateAccessorTest,
                          ::testing::Values(false, true));
->>>>>>> 9a88a60f
 
 }  // namespace ray
 
