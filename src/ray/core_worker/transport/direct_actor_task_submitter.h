--- conflicted
+++ resolved
@@ -46,11 +46,8 @@
 class CoreWorkerDirectActorTaskSubmitterInterface {
  public:
   virtual void AddActorQueueIfNotExists(const ActorID &actor_id,
-<<<<<<< HEAD
-                                        int32_t max_pending_calls) = 0;
-=======
+                                        int32_t max_pending_calls,
                                         bool execute_out_of_order = false) = 0;
->>>>>>> caa4ff37
   virtual void ConnectActor(const ActorID &actor_id, const rpc::Address &address,
                             int64_t num_restarts) = 0;
   virtual void DisconnectActor(const ActorID &actor_id, int64_t num_restarts, bool dead,
@@ -86,13 +83,9 @@
   /// not receive another reference to the same actor.
   ///
   /// \param[in] actor_id The actor for whom to add a queue.
-<<<<<<< HEAD
   /// \param[in] max_pending_calls The max pending calls for the actor to be added.
-  void AddActorQueueIfNotExists(const ActorID &actor_id, int32_t max_pending_calls);
-=======
-  void AddActorQueueIfNotExists(const ActorID &actor_id,
+  void AddActorQueueIfNotExists(const ActorID &actor_id, int32_t max_pending_calls,
                                 bool execute_out_of_order = false);
->>>>>>> caa4ff37
 
   /// Submit a task to an actor for execution.
   ///
@@ -147,12 +140,8 @@
 
  private:
   struct ClientQueue {
-<<<<<<< HEAD
-    ClientQueue(ActorID actor_id, int32_t max_pending_calls)
-        : actor_submit_queue(std::make_unique<SequentialActorSubmitQueue>(actor_id)),
-          max_pending_calls(max_pending_calls) {}
-=======
-    ClientQueue(ActorID actor_id, bool execute_out_of_order) {
+    ClientQueue(ActorID actor_id, bool execute_out_of_order, int32_t max_pending_calls)
+        : max_pending_calls(max_pending_calls) {
       if (execute_out_of_order) {
         actor_submit_queue = std::make_unique<OutofOrderActorSubmitQueue>(actor_id);
       } else {
@@ -160,7 +149,6 @@
       }
     }
 
->>>>>>> caa4ff37
     /// The current state of the actor. If this is ALIVE, then we should have
     /// an RPC client to the actor. If this is DEAD, then all tasks in the
     /// queue will be marked failed and all other ClientQueue state is ignored.
